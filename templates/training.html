{% extends "base.html" %}

{% block title %}Model Training - PCOS Analysis Platform{% endblock %}

{% block extra_css %}
<style>
    .upload-section {
        transition: var(--transition);
    }
    .upload-section:hover {
        transform: translateY(-5px);
    }
    .training-progress-section {
        transition: var(--transition);
    }
    .training-progress-section:hover {
        transform: translateY(-5px);
    }
    .progress {
        height: 25px;
    }
    .progress-bar {
        transition: width 0.5s ease-in-out;
    }
    .metrics-card {
        transition: var(--transition);
    }
    .metrics-card:hover {
        transform: translateY(-5px);
    }
    .feature-importance {
        max-height: 300px;
        overflow-y: auto;
    }
    .metric-value {
        font-size: 1.2rem;
        font-weight: bold;
        color: var(--primary-color);
    }
    .parameter-value {
        font-family: monospace;
        background-color: var(--light-bg);
        padding: 0.2rem 0.5rem;
        border-radius: 4px;
    }
</style>
{% endblock %}

{% block content %}
<div class="container-fluid">
<<<<<<< HEAD
    <div class="row mb-4">
        <div class="col-12">
            <div class="card shadow">
                <div class="card-header">
                    <h1 class="h4 mb-0"><i class="fas fa-brain me-2"></i>Model Training</h1>
                </div>
            </div>
        </div>
    </div>

=======
>>>>>>> f5818c32
    <!-- Upload Section -->
    <div class="row mb-4">
        <div class="col-12">
            <div class="card shadow upload-section">
                <div class="card-header">
                    <h3 class="h5 mb-0"><i class="fas fa-upload me-2"></i>Upload Training Data</h3>
                </div>
                <div class="card-body">
                    <form id="uploadForm" enctype="multipart/form-data">
                        <div class="mb-3">
                            <label for="file" class="form-label">Select Excel File</label>
                            <input type="file" class="form-control" id="file" name="file" accept=".xlsx,.xls" required>
                        </div>
                        <button type="submit" class="btn btn-primary">
                            <i class="fas fa-upload me-2"></i>Upload
                        </button>
                    </form>
                </div>
            </div>
        </div>
    </div>

    <!-- Training Progress Section -->
    <div class="row mb-4">
        <div class="col-12">
            <div class="card shadow training-progress-section">
                <div class="card-header">
                    <h3 class="h5 mb-0"><i class="fas fa-cogs me-2"></i>Training Progress</h3>
                </div>
                <div class="card-body">
                    <div class="progress mb-3">
                        <div class="progress-bar progress-bar-striped progress-bar-animated" role="progressbar" style="width: 0%"></div>
                    </div>
                    <div id="trainingStatus" class="alert alert-info">
                        Ready to start training
                    </div>
                    <button id="startTrainingBtn" class="btn btn-primary" disabled>
                        <i class="fas fa-play me-2"></i>Start Training
                    </button>
                </div>
            </div>
        </div>
    </div>

    <!-- Model Metrics Section -->
    <div id="metricsSection" class="row mb-4" style="display: none;">
        <div class="col-12">
            <div class="card shadow metrics-card">
                <div class="card-header">
                    <h3 class="h5 mb-0"><i class="fas fa-chart-bar me-2"></i>Model Performance Metrics</h3>
                </div>
                <div class="card-body">
                    <div class="row">
                        <!-- Accuracy Metrics -->
                        <div class="col-md-6 mb-4">
                            <div class="card h-100">
                                <div class="card-header">
                                    <h4 class="h6 mb-0">Accuracy Metrics</h4>
                                </div>
                                <div class="card-body">
                                    <div class="mb-3">
                                        <h5 class="h6">Training Accuracy</h5>
                                        <div id="trainingAccuracy" class="metric-value">-</div>
                                    </div>
                                    <div class="mb-3">
                                        <h5 class="h6">Test Accuracy</h5>
                                        <div id="testAccuracy" class="metric-value">-</div>
                                    </div>
                                    <div>
                                        <h5 class="h6">Cross-Validation</h5>
                                        <div class="row">
                                            <div class="col-6">
                                                <small>Mean</small>
                                                <div id="cvMean" class="metric-value">-</div>
                                            </div>
                                            <div class="col-6">
                                                <small>Std Dev</small>
                                                <div id="cvStd" class="metric-value">-</div>
                                            </div>
                                        </div>
                                    </div>
                                </div>
                            </div>
                        </div>

                        <!-- Best Parameters -->
                        <div class="col-md-6 mb-4">
                            <div class="card h-100">
                                <div class="card-header">
                                    <h4 class="h6 mb-0">Best Parameters</h4>
                                </div>
                                <div class="card-body">
                                    <div id="bestParams">
                                        <div class="mb-2">
                                            <small>Number of Trees</small>
                                            <div id="nEstimators" class="parameter-value">-</div>
                                        </div>
                                        <div class="mb-2">
                                            <small>Max Depth</small>
                                            <div id="maxDepth" class="parameter-value">-</div>
                                        </div>
                                        <div>
                                            <small>Min Samples Split</small>
                                            <div id="minSamplesSplit" class="parameter-value">-</div>
                                        </div>
                                    </div>
                                </div>
                            </div>
                        </div>

                        <!-- Feature Importance -->
                        <div class="col-12">
                            <div class="card">
                                <div class="card-header">
                                    <h4 class="h6 mb-0">Top 10 Important Features</h4>
                                </div>
                                <div class="card-body">
                                    <div id="featureImportance" class="feature-importance">
                                        <div class="table-responsive">
                                            <table class="table table-sm">
                                                <thead>
                                                    <tr>
                                                        <th>Feature</th>
                                                        <th>Importance</th>
                                                    </tr>
                                                </thead>
                                                <tbody id="featureImportanceBody">
                                                </tbody>
                                            </table>
                                        </div>
                                    </div>
                                </div>
                            </div>
                        </div>
                    </div>
                </div>
            </div>
        </div>
    </div>
</div>
{% endblock %}

{% block extra_js %}
<script src="https://code.jquery.com/jquery-3.6.0.min.js"></script>
<script>
    $(document).ready(function() {
        // Handle file upload
        $('#uploadForm').on('submit', function(e) {
            e.preventDefault();
            const formData = new FormData(this);
            
            $.ajax({
                url: '/training/upload',
                type: 'POST',
                data: formData,
                processData: false,
                contentType: false,
                success: function(response) {
                    if (response.success) {
                        $('#startTrainingBtn').prop('disabled', false);
                        $('#trainingStatus').removeClass('alert-danger').addClass('alert-success')
                            .html('<i class="fas fa-check-circle me-2"></i>Data uploaded successfully. Ready to start training.');
                    } else {
                        $('#trainingStatus').removeClass('alert-success').addClass('alert-danger')
                            .html('<i class="fas fa-exclamation-circle me-2"></i>' + response.error);
                    }
                },
                error: function(xhr) {
                    $('#trainingStatus').removeClass('alert-success').addClass('alert-danger')
                        .html('<i class="fas fa-exclamation-circle me-2"></i>Error uploading file: ' + xhr.responseText);
                }
            });
        });

        // Handle training start
        $('#startTrainingBtn').on('click', function() {
            const btn = $(this);
            btn.prop('disabled', true);
            $('.progress-bar').css('width', '0%');
            $('#trainingStatus').removeClass('alert-danger alert-success').addClass('alert-info')
                .html('<i class="fas fa-spinner fa-spin me-2"></i>Training in progress...');
            
            // Get the filename from the file input
            const filename = $('#file')[0].files[0].name;
            
            $.ajax({
                url: '/training/start',
                type: 'POST',
                contentType: 'application/json',
                data: JSON.stringify({ filename: filename }),
                success: function(response) {
                    if (response.success) {
                        $('.progress-bar').css('width', '100%');
                        $('#trainingStatus').removeClass('alert-info').addClass('alert-success')
                            .html('<i class="fas fa-check-circle me-2"></i>' + response.message);
                        
                        // Update metrics
                        updateMetrics(response.metrics);
                    } else {
                        $('#trainingStatus').removeClass('alert-info').addClass('alert-danger')
                            .html('<i class="fas fa-exclamation-circle me-2"></i>' + response.error);
                    }
                },
                error: function(xhr) {
                    $('#trainingStatus').removeClass('alert-info').addClass('alert-danger')
                        .html('<i class="fas fa-exclamation-circle me-2"></i>Error during training: ' + xhr.responseText);
                },
                complete: function() {
                    btn.prop('disabled', false);
                }
            });
        });

        function updateMetrics(metrics) {
            // Show metrics section
            $('#metricsSection').show();

            // Update accuracy metrics
            $('#trainingAccuracy').text(metrics.training_accuracy);
            $('#testAccuracy').text(metrics.test_accuracy);
            $('#cvMean').text(metrics.cross_validation_scores.mean);
            $('#cvStd').text(metrics.cross_validation_scores.std);

            // Update best parameters
            $('#nEstimators').text(metrics.best_parameters.n_estimators);
            $('#maxDepth').text(metrics.best_parameters.max_depth || 'None');
            $('#minSamplesSplit').text(metrics.best_parameters.min_samples_split);

            // Update feature importance
            const tbody = $('#featureImportanceBody');
            tbody.empty();
            metrics.feature_importance.forEach(feature => {
                tbody.append(`
                    <tr>
                        <td>${feature.feature}</td>
                        <td>${(feature.importance * 100).toFixed(2)}%</td>
                    </tr>
                `);
            });
        }
    });
</script>
{% endblock %} <|MERGE_RESOLUTION|>--- conflicted
+++ resolved
@@ -48,19 +48,16 @@
 
 {% block content %}
 <div class="container-fluid">
-<<<<<<< HEAD
     <div class="row mb-4">
         <div class="col-12">
             <div class="card shadow">
                 <div class="card-header">
-                    <h1 class="h4 mb-0"><i class="fas fa-brain me-2"></i>Model Training</h1>
+                    <h2 class="h4 mb-0"><i class="fas fa-brain me-2"></i>Model Training</h2>
                 </div>
             </div>
         </div>
     </div>
 
-=======
->>>>>>> f5818c32
     <!-- Upload Section -->
     <div class="row mb-4">
         <div class="col-12">
